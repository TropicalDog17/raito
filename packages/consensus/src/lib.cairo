--- conflicted
+++ resolved
@@ -14,11 +14,7 @@
     pub mod block;
     pub mod transaction;
     pub mod utxo_set;
-<<<<<<< HEAD
+    pub mod state;
 }
 
 pub mod logging;
-=======
-    pub mod state;
-}
->>>>>>> 996207dd
