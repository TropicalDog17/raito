--- conflicted
+++ resolved
@@ -1,16 +1,7 @@
-<<<<<<< HEAD
 use core::sha256::{compute_sha256_byte_array, compute_sha256_u32_array};
-use super::state::{Block, ChainState, Transaction, UtreexoState, TxIn, TxOut, OutPoint};
 use super::merkle_tree::merkle_root;
-use super::utils::{shl, shr, from_base16};
-=======
-use core::traits::Into;
-use core::traits::TryInto;
-
-use super::merkle_tree::merkle_root;
-use super::utils::{shl, shr, Hash};
+use super::utils::{shl, shr, Hash, from_base16};
 use super::state::{Block, ChainState, Transaction, UtreexoState, UtreexoSet, TxIn, TxOut, OutPoint};
->>>>>>> 4d9d51f9
 
 const MAX_TARGET: u256 = 0x00000000FFFF0000000000000000000000000000000000000000000000000000;
 
@@ -48,7 +39,6 @@
 }
 
 #[generate_trait]
-<<<<<<< HEAD
 pub impl TransactionValidatorImpl of TransactionValidator {
     // marker, flag, and witness fields in segwit transactions are not included
     // this means txid computation is the same for legacy and segwit tx
@@ -118,12 +108,6 @@
         };
 
         txid
-=======
-impl TransactionValidatorImpl of TransactionValidator {
-    fn txid(self: @Transaction) -> Hash {
-        // TODO: implement
-        Default::default()
->>>>>>> 4d9d51f9
     }
 
     fn fee(self: @Transaction) -> u64 {
