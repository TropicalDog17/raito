<<<<<<< HEAD
use super::state::{Block, ChainState, UtreexoState};
use raito::utils::shl;
use raito::utils::shr;
=======
use super::utils::{shl, shr};
use super::state::{Block, ChainState, Transaction, UtreexoState};
>>>>>>> b074c391

const MAX_TARGET: u256 = 0x00000000FFFF0000000000000000000000000000000000000000000000000000;

#[generate_trait]
impl BlockValidatorImpl of BlockValidator {
    fn validate_and_apply(self: ChainState, block: Block) -> Result<ChainState, ByteArray> {
        validate_prev_block_hash(@self, @block)?;
        validate_proof_of_work(@0_u256, @block)?;
        validate_target(@self, @block)?;
        validate_timestamp(@self, @block)?;

        let (total_fees, merkle_root) = fee_and_merkle_root(@self, @block)?;

        validate_coinbase(@block, total_fees)?;

        let best_block_hash = block_hash(@block, merkle_root)?;
        let prev_timestamps = next_prev_timestamps(@self, @block);
        let total_work = compute_total_work(@self, @block);
        let (current_target, epoch_start_time) = adjust_difficulty(@self, @block);
        let block_height = self.block_height + 1;

        Result::Ok(
            ChainState {
                block_height,
                total_work,
                best_block_hash,
                current_target,
                epoch_start_time,
                prev_timestamps,
                ..self,
            }
        )
    }
}

#[generate_trait]
impl TransactionValidatorImpl of TransactionValidator {
    fn txid(self: @Transaction) -> u256 {
        // TODO: implement
        0
    }
    fn fee(self: @Transaction) -> u256 {
        // TODO: implement
        0
    }
}

fn block_hash(block: @Block, merkle_root: u256) -> Result<u256, ByteArray> {
    // TODO: implement
    Result::Ok(0)
}

fn validate_prev_block_hash(self: @ChainState, block: @Block) -> Result<(), ByteArray> {
    if self.best_block_hash == block.header.prev_block_hash {
        Result::Ok(())
    } else {
        Result::Err("Invalid `prev_block_hash`. This block does not extend the current chain.")
    }
}

fn validate_proof_of_work(target: @u256, block: @Block) -> Result<(), ByteArray> {
    if block.header.prev_block_hash <= target {
        Result::Ok(())
    } else {
        Result::Err(
            "Insufficient proof of work. Expected block hash {block.header.prev_block_hash} to be less than or equal to {target}."
        )
    }
}

fn validate_target(self: @ChainState, block: @Block) -> Result<(), ByteArray> {
    if self.current_target == block.header.bits {
        Result::Ok(())
    } else {
        Result::Err("Target is {block.header.bits}. Expected {self.current_target}")
    }
}

fn validate_timestamp(self: @ChainState, block: @Block) -> Result<(), ByteArray> {
    if block.header.time > (*self.prev_timestamps).at((*self.prev_timestamps).len() - 6) {
        Result::Ok(())
    } else {
        Result::Err("Median time is greater than or equal to block's timestamp")
    }
}

fn next_prev_timestamps(self: @ChainState, block: @Block) -> Span<u32> {
    // TODO: implement
    *self.prev_timestamps
}

fn compute_total_work(self: @ChainState, block: @Block) -> u256 {
    // TODO: implement
    *self.total_work
}

fn adjust_difficulty(self: @ChainState, block: @Block) -> (u32, u32) {
    // TODO: implement
    (*self.current_target, *self.epoch_start_time)
}

fn validate_merkle_root(self: @ChainState, block: @Block) -> Result<(), ByteArray> {
    // TODO: implement
    Result::Ok(())
}


<<<<<<< HEAD
// Helper functions
pub fn bits_to_target(bits: u32) -> Result<u256, felt252> {
    // Extract exponent and mantissa
    let exponent: u32 = (bits / 0x1000000);
    let mantissa: u32 = bits & 0x00FFFFFF;

    // Check if mantissa is valid (should be less than 0x1000000)
    if mantissa > 0x7FFFFF && exponent != 0 {
        return Result::Err('Invalid mantissa');
    }

    // Calculate the full target value
    let mut target: u256 = mantissa.into();

    if exponent == 0 {
        // Special case: exponent 0 means we use the mantissa as-is
        return Result::Ok(target);
    } else if exponent <= 3 {
        // For exponents 1, 2, and 3, divide by 256^(3 - exponent) i.e right shift
        let shift = 8 * (3 - exponent);
        target = shr(target, shift);
    } else {
        let shift = 8 * (exponent - 3);
        target = shl(target, shift);
    }

    // Ensure the target doesn't exceed the maximum allowed value
    if target > MAX_TARGET {
        return Result::Err('Target exceeds maximum');
    }

    Result::Ok(target)
=======
pub fn target_to_bits(target: u256) -> Result<u32, felt252> {
    if target == 0 {
        return Result::Err('Target is zero');
    }

    if target > MAX_TARGET {
        return Result::Err('Exceeds max value');
    }

    // Find the most significant byte
    let mut size: u32 = 32;
    let mut compact = target;

    // Count leading zero bytes by finding the first non-zero byte
    while size > 1 && shr(compact, (size - 1) * 8) == 0 {
        size -= 1;
    };

    // Extract mantissa (most significant 3 bytes)
    let mut mantissa: u32 = shr(compact, (size - 3) * 8).try_into().unwrap();

    // Normalize
    if mantissa > 0x7fffff {
        mantissa = (mantissa + 0x80) / 0x100;
        size += 1;
    }

    // Ensure the mantissa is only 3 bytes
    mantissa = mantissa & 0xffffff;

    // Check size doesn't exceed maximum
    if size > 34 {
        return Result::Err('Overflow');
    }

    // Convert size to u256
    let size_u256: u256 = size.into();

    // Combine size and mantissa
    let result: u32 = (shl(size_u256, 24) + mantissa.into()).try_into().unwrap();

    Result::Ok(result)
}

fn fee_and_merkle_root(self: @ChainState, block: @Block) -> Result<(u256, u256), ByteArray> {
    let mut txids = ArrayTrait::new();
    let mut total_fee = 0;

    for tx in *block.txs {
        txids.append(tx.txid());
        total_fee += tx.fee();
    };

    Result::Ok((total_fee, merkle_root(txids)))
}

fn merkle_root(txids: Array<u256>) -> u256 {
    // TODO: implement
    0
}

fn validate_coinbase(block: @Block, total_fees: u256) -> Result<(), ByteArray> {
    //TODO implement
    Result::Ok(())
>>>>>>> b074c391
}

#[cfg(test)]
mod tests {
    use super::{validate_target, validate_timestamp, validate_proof_of_work};
    use super::{Block, ChainState, UtreexoState};
    use super::super::state::{Header, Transaction, TxIn, TxOut};

    #[test]
    fn test_validate_target() {
        let mut chain_state = ChainState {
            block_height: 1,
            total_work: 1,
            best_block_hash: 1,
            current_target: 1,
            epoch_start_time: 1,
            prev_timestamps: array![1, 2, 3, 4, 5].span(),
            utreexo_state: UtreexoState { roots: array![].span() },
        };
        let mut block = Block {
            header: Header { version: 1, prev_block_hash: 1, time: 1, bits: 1, nonce: 1, },
            txs: ArrayTrait::new().span(),
        };

        let result = validate_target(@chain_state, @block);
        assert(result.is_ok(), 'Expected target to be valid');

        chain_state.current_target = 2;
        block.header.bits = 1;
        let result = validate_target(@chain_state, @block);
        assert(result.is_err(), 'Expected target to be invalid');

        chain_state.current_target = 1;
        block.header.bits = 2;
        let result = validate_target(@chain_state, @block);
        assert(result.is_err(), 'Expected target to be invalid');
    }

    #[test]
    fn test_validate_timestamp() {
        let mut chain_state = ChainState {
            block_height: 1,
            total_work: 1,
            best_block_hash: 1,
            current_target: 1,
            epoch_start_time: 1,
            prev_timestamps: array![1, 2, 3, 4, 5, 6, 7, 8, 9, 10, 11].span(),
            utreexo_state: UtreexoState { roots: array![].span() },
        };
        let mut block = Block {
            header: Header { version: 1, prev_block_hash: 1, time: 12, bits: 1, nonce: 1, },
            txs: ArrayTrait::new().span(),
        };

        // new timestamp is greater than the last timestamp
        let result = validate_timestamp(@chain_state, @block);
        assert(result.is_ok(), 'Expected target to be valid');

        // new timestamp is strictly greater than the median of the last 11 timestamps
        block.header.time = 7;
        let result = validate_timestamp(@chain_state, @block);
        assert(result.is_ok(), 'Expected target to be valid');

        // new timestamp is equal to the median of the last 11 timestamps
        block.header.time = 6;
        let result = validate_timestamp(@chain_state, @block);
        assert!(result.is_err(), "Median time is greater than block's timestamp");
    }

    #[test]
    fn test_validate_proof_of_work() {
        let mut block = Block {
            header: Header { version: 1, prev_block_hash: 1, time: 12, bits: 1, nonce: 1, },
            txs: ArrayTrait::new().span(),
        };

        // target is less than prev block hash
        let result = validate_proof_of_work(@0_u256, @block);
        assert!(result.is_err(), "Expect target less than prev block hash");

        // target is greater than prev block hash
        let result = validate_proof_of_work(@2_u256, @block);
        assert!(result.is_ok(), "Expect target gt prev block hash");

        // target is equal to prev block hash
        let result = validate_proof_of_work(@1_u256, @block);
        assert!(result.is_ok(), "Expect target equal to prev block hash");

        // block prev block hash is greater than target
        block.header.prev_block_hash = 2;
        let result = validate_proof_of_work(@1_u256, @block);
        assert!(result.is_err(), "Expect prev block hash gt target");

        // block prev block hash is less than target
        block.header.prev_block_hash = 9;
        let result = validate_proof_of_work(@10_u256, @block);
        assert!(result.is_ok(), "Expect prev block hash lt target");
    }
}<|MERGE_RESOLUTION|>--- conflicted
+++ resolved
@@ -1,11 +1,5 @@
-<<<<<<< HEAD
-use super::state::{Block, ChainState, UtreexoState};
-use raito::utils::shl;
-use raito::utils::shr;
-=======
+use super::state::{Block, ChainState, Transaction, UtreexoState};
 use super::utils::{shl, shr};
-use super::state::{Block, ChainState, Transaction, UtreexoState};
->>>>>>> b074c391
 
 const MAX_TARGET: u256 = 0x00000000FFFF0000000000000000000000000000000000000000000000000000;
 
@@ -112,8 +106,6 @@
     Result::Ok(())
 }
 
-
-<<<<<<< HEAD
 // Helper functions
 pub fn bits_to_target(bits: u32) -> Result<u256, felt252> {
     // Extract exponent and mantissa
@@ -146,7 +138,8 @@
     }
 
     Result::Ok(target)
-=======
+}
+
 pub fn target_to_bits(target: u256) -> Result<u32, felt252> {
     if target == 0 {
         return Result::Err('Target is zero');
@@ -211,7 +204,6 @@
 fn validate_coinbase(block: @Block, total_fees: u256) -> Result<(), ByteArray> {
     //TODO implement
     Result::Ok(())
->>>>>>> b074c391
 }
 
 #[cfg(test)]
