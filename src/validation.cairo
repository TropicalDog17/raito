use super::state::{Block, ChainState, UtreexoState};

#[generate_trait]
impl BlockValidatorImpl of BlockValidator {
    fn validate_and_apply(self: ChainState, block: Block) -> Result<ChainState, ByteArray> {
        validate_prev_block_hash(@self, @block)?;
        validate_proof_of_work(@0_u256, @block)?;
        validate_target(@self, @block)?;
        validate_timestamp(@self, @block)?;

        validate_merkle_root(@self, @block)?;
        // validate_and_apply_transactions

        let prev_timestamps = next_prev_timestamps(@self, @block);
        let total_work = compute_total_work(@self, @block);
        let (current_target, epoch_start_time) = adjust_difficulty(@self, @block);

        Result::Ok(
            ChainState { total_work, current_target, epoch_start_time, prev_timestamps, ..self, }
        )
    }
}

fn validate_prev_block_hash(self: @ChainState, block: @Block) -> Result<(), ByteArray> {
    if self.best_block_hash == block.header.prev_block_hash {
        Result::Ok(())
    } else {
        Result::Err("Invalid `prev_block_hash`. This block does not extend the current chain.")
    }
}

fn validate_proof_of_work(target: @u256, block: @Block) -> Result<(), ByteArray> {
    if block.header.prev_block_hash <= target {
        Result::Ok(())
    } else {
        Result::Err(
            "Insufficient proof of work. Expected block hash {block.header.prev_block_hash} to be less than or equal to {target}."
        )
    }
}

fn validate_target(self: @ChainState, block: @Block) -> Result<(), ByteArray> {
    if self.current_target == block.header.bits {
        Result::Ok(())
    } else {
        Result::Err("Target is {block.header.bits}. Expected {self.current_target}")
    }
}

fn validate_timestamp(self: @ChainState, block: @Block) -> Result<(), ByteArray> {
    if block.header.time > (*self.prev_timestamps).at((*self.prev_timestamps).len() - 6) {
        Result::Ok(())
    } else {
        Result::Err("Median time is greater than or equal to block's timestamp")
    }
}

fn next_prev_timestamps(self: @ChainState, block: @Block) -> Span<u32> {
    // TODO: implement
    *self.prev_timestamps
}

fn compute_total_work(self: @ChainState, block: @Block) -> u256 {
    // TODO: implement
    *self.total_work
}

fn adjust_difficulty(self: @ChainState, block: @Block) -> (u32, u32) {
    // TODO: implement
    (*self.current_target, *self.epoch_start_time)
}

fn validate_merkle_root(self: @ChainState, block: @Block) -> Result<(), ByteArray> {
    // TODO: implement
    Result::Ok(())
}

#[cfg(test)]
mod tests {
<<<<<<< HEAD
    use super::{validate_target, validate_timestamp, validate_proof_of_work};
    use super::{Block, ChainState};
=======
    use super::{validate_target, validate_timestamp};
    use super::{Block, ChainState, UtreexoState};
>>>>>>> 2bae1e27
    use super::super::state::{Header, Transaction, TxIn, TxOut};

    #[test]
    fn test_validate_target() {
        let mut chain_state = ChainState {
            block_height: 1,
            total_work: 1,
            best_block_hash: 1,
            current_target: 1,
            epoch_start_time: 1,
            prev_timestamps: array![1, 2, 3, 4, 5].span(),
            utreexo_state: UtreexoState { roots: array![].span() },
        };
        let mut block = Block {
            header: Header {
                version: 1, prev_block_hash: 1, merkle_root_hash: 1, time: 1, bits: 1, nonce: 1,
            },
            txs: ArrayTrait::new().span(),
        };

        let result = validate_target(@chain_state, @block);
        assert(result.is_ok(), 'Expected target to be valid');

        chain_state.current_target = 2;
        block.header.bits = 1;
        let result = validate_target(@chain_state, @block);
        assert(result.is_err(), 'Expected target to be invalid');

        chain_state.current_target = 1;
        block.header.bits = 2;
        let result = validate_target(@chain_state, @block);
        assert(result.is_err(), 'Expected target to be invalid');
    }

    #[test]
    fn test_validate_timestamp() {
        let mut chain_state = ChainState {
            block_height: 1,
            total_work: 1,
            best_block_hash: 1,
            current_target: 1,
            epoch_start_time: 1,
            prev_timestamps: array![1, 2, 3, 4, 5, 6, 7, 8, 9, 10, 11].span(),
            utreexo_state: UtreexoState { roots: array![].span() },
        };
        let mut block = Block {
            header: Header {
                version: 1, prev_block_hash: 1, merkle_root_hash: 1, time: 12, bits: 1, nonce: 1,
            },
            txs: ArrayTrait::new().span(),
        };

        // new timestamp is greater than the last timestamp
        let result = validate_timestamp(@chain_state, @block);
        assert(result.is_ok(), 'Expected target to be valid');

        // new timestamp is strictly greater than the median of the last 11 timestamps
        block.header.time = 7;
        let result = validate_timestamp(@chain_state, @block);
        assert(result.is_ok(), 'Expected target to be valid');

        // new timestamp is equal to the median of the last 11 timestamps
        block.header.time = 6;
        let result = validate_timestamp(@chain_state, @block);
        assert!(result.is_err(), "Median time is greater than block's timestamp");
    }

    #[test]
    fn test_validate_proof_of_work() {
        let mut block = Block {
            header: Header {
                version: 1, prev_block_hash: 1, merkle_root_hash: 1, time: 12, bits: 1, nonce: 1,
            },
            txs: ArrayTrait::new().span(),
        };

        // target is less than prev block hash
        let result = validate_proof_of_work(@0_u256, @block);
        assert!(result.is_err(), "Expect target less than prev block hash");

        // target is greater than prev block hash
        let result = validate_proof_of_work(@2_u256, @block);
        assert!(result.is_ok(), "Expect target gt prev block hash");

        // target is equal to prev block hash
        let result = validate_proof_of_work(@1_u256, @block);
        assert!(result.is_ok(), "Expect target equal to prev block hash");

        // block prev block hash is greater than target
        block.header.prev_block_hash = 2;
        let result = validate_proof_of_work(@1_u256, @block);
        assert!(result.is_err(), "Expect prev block hash gt target");

        // block prev block hash is less than target
        block.header.prev_block_hash = 9;
        let result = validate_proof_of_work(@10_u256, @block);
        assert!(result.is_ok(), "Expect prev block hash lt target");
    }
}<|MERGE_RESOLUTION|>--- conflicted
+++ resolved
@@ -77,13 +77,8 @@
 
 #[cfg(test)]
 mod tests {
-<<<<<<< HEAD
     use super::{validate_target, validate_timestamp, validate_proof_of_work};
-    use super::{Block, ChainState};
-=======
-    use super::{validate_target, validate_timestamp};
     use super::{Block, ChainState, UtreexoState};
->>>>>>> 2bae1e27
     use super::super::state::{Header, Transaction, TxIn, TxOut};
 
     #[test]
